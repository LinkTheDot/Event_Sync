--- conflicted
+++ resolved
@@ -145,7 +145,6 @@
     }
   }
 
-<<<<<<< HEAD
   /// Restarts the starting time.
   ///
   /// This will only restart the starting time for this instance of EventSync.
@@ -237,8 +236,6 @@
     let _ = self.wait_until(ticks_since_started + ticks_to_wait as u64);
   }
 
-=======
->>>>>>> 4095f891
   /// Returns the amount of time that has occurred since the creation of this instance of EventSync.
   ///
   /// # Usage
@@ -311,7 +308,6 @@
   pub fn time_until_next_tick(&self) -> Result<std::time::Duration, TimeError> {
     Ok(Duration::from_millis(self.tickrate as u64).saturating_sub(self.time_since_last_tick()?))
   }
-<<<<<<< HEAD
 }
 
 impl std::fmt::Debug for EventSync {
@@ -459,6 +455,4 @@
       );
     }
   }
-=======
->>>>>>> 4095f891
 }